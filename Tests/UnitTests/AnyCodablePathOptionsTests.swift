--- conflicted
+++ resolved
@@ -852,11 +852,7 @@
         }
         """
         XCTExpectFailure("Validation should fail when key names not provided") {
-<<<<<<< HEAD
             assertTypeMatch(expected: expected, actual: actual, pathOptions: KeyMustBeAbsent(paths: "events[*].request.path"))
-=======
-            assertTypeMatch(expected: expected, actual: actual, pathOptions: KeyMustBeAbsent(paths: "events[0].request.path", scope: .subtree))
->>>>>>> 5f19c10c
         }
     }
 
@@ -926,7 +922,6 @@
             assertExactMatch(expected: expected, actual: actual, pathOptions: KeyMustBeAbsent(paths: "key2.key3"))
         }
     }
-<<<<<<< HEAD
 
 //    func testKeyMustBeAbsent_SubtreeOptionPropagates_WithDictionary() {
 //        let expected = """
@@ -962,8 +957,6 @@
 //            assertTypeMatch(expected: expected, actual: actual, pathOptions: KeyMustBeAbsent(paths: nil, keyNames: "disallowed-key", scope: .subtree))
 //        }
 //    }
-=======
->>>>>>> 5f19c10c
 
     // MARK: ValueExactMatch
     func testValueExactMatch_WithDefaultPathsInit_CorrectlyFails() {
