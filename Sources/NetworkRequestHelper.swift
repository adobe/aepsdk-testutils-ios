--- conflicted
+++ resolved
@@ -211,18 +211,8 @@
     ///
     /// - SeeAlso:
     ///     - ``setExpectationForNetworkRequest(networkRequest:expectedCount:file:line:)``
-<<<<<<< HEAD
     func getNetworkRequestsWith(url: String, httpMethod: HttpMethod, expectationTimeout: TimeInterval = TestConstants.Defaults.WAIT_NETWORK_REQUEST_TIMEOUT, file: StaticString = #file, line: UInt = #line) -> [NetworkRequest] {
         guard let url = URL(string: url) else {
-=======
-    func getNetworkRequestsWith(
-        url: String,
-        httpMethod: HttpMethod,
-        expectationTimeout: TimeInterval = TestConstants.Defaults.WAIT_NETWORK_REQUEST_TIMEOUT,
-        file: StaticString = #file,
-        line: UInt = #line) -> [NetworkRequest] {
-        guard let networkRequest = NetworkRequest(urlString: url, httpMethod: httpMethod) else {
->>>>>>> 9d376af8
             return []
         }
 
