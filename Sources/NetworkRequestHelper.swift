--- conflicted
+++ resolved
@@ -167,8 +167,6 @@
                            Expected \(expectedCount) network request(s) for URL \(expectedRequest.key.url.absoluteString) and HTTPMethod
                            \(expectedRequest.key.httpMethod.toString()), but received \(receivedCount)
                            """, file: file, line: line)
-<<<<<<< HEAD
-=======
         }
         if ignoreUnexpectedRequests { return }
         assertUnexpectedRequests()
@@ -194,7 +192,6 @@
                 unexpectedRequestsAsString.append("(\(sentRequestURL), \(sentRequestHTTPMethod), \(requests.count)),")
                 print("NetworkRequestHelper - Received unexpected network request with URL: \(sentRequestURL) and HTTPMethod: \(sentRequestHTTPMethod)")
             }
->>>>>>> 1b7e87fb
         }
 
         XCTAssertEqual(0, unexpectedRequestsCount, "Received \(unexpectedRequestsCount) unexpected network request(s): \(unexpectedRequestsAsString)", file: file, line: line)
@@ -214,18 +211,8 @@
     ///
     /// - SeeAlso:
     ///     - ``setExpectationForNetworkRequest(networkRequest:expectedCount:file:line:)``
-<<<<<<< HEAD
-    func getNetworkRequestsWith(
-        url: String,
-        httpMethod: HttpMethod,
-        expectationTimeout: TimeInterval = TestConstants.Defaults.WAIT_NETWORK_REQUEST_TIMEOUT,
-        file: StaticString = #file,
-        line: UInt = #line) -> [NetworkRequest] {
-        guard let networkRequest = NetworkRequest(urlString: url, httpMethod: httpMethod) else {
-=======
     func getNetworkRequestsWith(url: String, httpMethod: HttpMethod, expectationTimeout: TimeInterval = TestConstants.Defaults.WAIT_NETWORK_REQUEST_TIMEOUT, file: StaticString = #file, line: UInt = #line) -> [NetworkRequest] {
         guard let url = URL(string: url) else {
->>>>>>> 1b7e87fb
             return []
         }
 
