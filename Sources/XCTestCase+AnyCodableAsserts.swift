//
// Copyright 2023 Adobe. All rights reserved.
// This file is licensed to you under the Apache License, Version 2.0 (the "License");
// you may not use this file except in compliance with the License. You may obtain a copy
// of the License at http://www.apache.org/licenses/LICENSE-2.0
//
// Unless required by applicable law or agreed to in writing, software distributed under
// the License is distributed on an "AS IS" BASIS, WITHOUT WARRANTIES OR REPRESENTATIONS
// OF ANY KIND, either express or implied. See the License for the specific language
// governing permissions and limitations under the License.
//

import AEPCore
import AEPServices
import Foundation
import XCTest

public protocol AnyCodableComparable {
    func toAnyCodable() -> AnyCodable?
}

extension Optional where Wrapped: AnyCodableComparable {
    public func toAnyCodable() -> AnyCodable? {
        switch self {
        case .some(let value):
            return value.toAnyCodable()
        case .none:
            return nil
        }
    }
}

<<<<<<< HEAD
extension Dictionary: AnyCodableComparable where Key == String, Value: Any {
    public func toAnyCodable() -> AnyCodable? {
        // Convert self to [String: Any?] - this is a no-op for [String: Any] and
        // correctly wraps the value in an optional for [String: Any?]
        let optionalValueDict = self.mapValues { $0 as Any? }
        return AnyCodable(AnyCodable.from(dictionary: optionalValueDict))
    }
}
=======
    /// Gets an event's data payload converted into `AnyCodable` format
    func getAnyCodable(_ event: Event) -> AnyCodable?

    /// Converts a network request's connect payload into `AnyCodable` format.
    func getAnyCodable(_ networkRequest: NetworkRequest) -> AnyCodable?
>>>>>>> fd729dd9

extension String: AnyCodableComparable  {
    public func toAnyCodable() -> AnyCodable? {
        guard let data = self.data(using: .utf8) else { return nil }
        return try? JSONDecoder().decode(AnyCodable.self, from: data)
    }
}

extension AnyCodable: AnyCodableComparable {
    public func toAnyCodable() -> AnyCodable? {
        return self
    }
}

extension Event: AnyCodableComparable {
    public func toAnyCodable() -> AnyCodable? {
        return self.data?.toAnyCodable()
    }
}

extension NetworkRequest: AnyCodableComparable {
    public func toAnyCodable() -> AnyCodable? {
        guard let payloadAsDictionary = try? JSONSerialization.jsonObject(with: self.connectPayload, options: []) as? [String: Any] else {
            return nil
        }
        return payloadAsDictionary.toAnyCodable()
    }
}

public protocol AnyCodableAsserts {
    /// Asserts exact equality between two `AnyCodable` instances.
    ///
    /// In the event of an assertion failure, this function provides a trace of the key path, which includes dictionary keys and array indexes,
    /// to aid debugging.
    ///
    /// - Parameters:
    ///   - expected: The expected `AnyCodable` to compare.
    ///   - actual: The actual `AnyCodable` to compare.
    ///   - file: The file from which the method is called, used for localized assertion failures.
    ///   - line: The line from which the method is called, used for localized assertion failures.
    func assertEqual(expected: AnyCodableComparable?, actual: AnyCodableComparable?, file: StaticString, line: UInt)

    /// Performs a flexible JSON comparison where only the key-value pairs from the expected JSON are required.
    /// By default, the function validates that both values are of the same type.
    ///
    /// Alternate mode paths enable switching from the default type matching mode to exact value matching
    /// mode for specified paths onward.
    ///
    /// For example, given an expected JSON like:
    /// ```
    /// {
    ///   "key1": "value1",
    ///   "key2": [{ "nest1": 1}, {"nest2": 2}],
    ///   "key3": { "key4": 1 },
    ///   "key.name": 1,
    ///   "key[123]": 1
    /// }
    /// ```
    /// An example `exactMatchPaths` path for this JSON would be: `"key2[1].nest2"`.
    ///
    /// Alternate mode paths must begin from the top level of the expected JSON.
    /// Multiple paths can be defined. If two paths collide, the shorter one takes priority.
    ///
    /// Formats for keys:
    /// - Nested keys: Use dot notation, e.g., "key3.key4".
    /// - Keys with dots: Escape the dot, e.g., "key\.name".
    ///
    /// Formats for arrays:
    /// - Index specification: `[<INT>]` (e.g., `[0]`, `[28]`).
    /// - Keys with array brackets: Escape the brackets, e.g., `key\[123\]`.
    ///
    /// For wildcard array matching, where position doesn't matter:
    /// 1. Specific index with wildcard: `[*<INT>]` (ex: `[*0]`, `[*28]`). Only a single wildcard character `*` MUST be placed to the
    /// left of the index value. The element at the given index in `expected` will use wildcard matching in `actual`.
    /// 2. Universal wildcard: `[*]`. All elements in `expected` will use wildcard matching in `actual`.
    ///
    /// In array comparisons, elements are compared in order, up to the last element of the expected array.
    /// When combining wildcard and standard indexes, regular indexes are validated first.
    ///
    /// - Parameters:
    ///   - expected: The expected `AnyCodable` to compare.
    ///   - actual: The actual `AnyCodable` to compare.
    ///   - exactMatchPaths: The key paths in the expected JSON that should use exact matching mode, where values require both the same type and literal value.
    ///   - file: The file from which the method is called, used for localized assertion failures.
    ///   - line: The line from which the method is called, used for localized assertion failures.
<<<<<<< HEAD
    func assertTypeMatch(expected: AnyCodableComparable, actual: AnyCodableComparable?, exactMatchPaths: [String], file: StaticString, line: UInt)

    func assertTypeMatch(expected: AnyCodableComparable, actual: AnyCodableComparable?, pathOptions: [MultiPathConfig], file: StaticString, line: UInt)
    func assertTypeMatch(expected: AnyCodableComparable, actual: AnyCodableComparable?, pathOptions: MultiPathConfig..., file: StaticString, line: UInt)
=======
    func assertTypeMatch(expected: AnyCodable, actual: AnyCodable?, exactMatchPaths: [String], file: StaticString, line: UInt)

    func assertTypeMatch(expected: AnyCodable, actual: AnyCodable?, pathOptions: [MultiPathConfig], file: StaticString, line: UInt)
    func assertTypeMatch(expected: AnyCodable, actual: AnyCodable?, pathOptions: MultiPathConfig..., file: StaticString, line: UInt)
>>>>>>> fd729dd9

    /// Performs a flexible JSON comparison where only the key-value pairs from the expected JSON are required.
    /// By default, the function uses exact match mode, validating that both values are of the same type
    /// and have the same literal value.
    ///
    /// Alternate mode paths enable switching from the default exact matching mode to type matching
    /// mode for specified paths onward.
    ///
    /// For example, given an expected JSON like:
    /// ```
    /// {
    ///   "key1": "value1",
    ///   "key2": [{ "nest1": 1}, {"nest2": 2}],
    ///   "key3": { "key4": 1 },
    ///   "key.name": 1,
    ///   "key[123]": 1
    /// }
    /// ```
    /// An example `typeMatchPaths` path for this JSON would be: `"key2[1].nest2"`.
    ///
    /// Alternate mode paths must begin from the top level of the expected JSON.
    /// Multiple paths can be defined. If two paths collide, the shorter one takes priority.
    ///
    /// Formats for keys:
    /// - Nested keys: Use dot notation, e.g., "key3.key4".
    /// - Keys with dots: Escape the dot, e.g., "key\.name".
    ///
    /// Formats for arrays:
    /// - Index specification: `[<INT>]` (e.g., `[0]`, `[28]`).
    /// - Keys with array brackets: Escape the brackets, e.g., `key\[123\]`.
    ///
    /// For wildcard array matching, where position doesn't matter:
    /// 1. Specific index with wildcard: `[*<INT>]` (ex: `[*0]`, `[*28]`). Only a single wildcard character `*` MUST be placed to the
    /// left of the index value. The element at the given index in `expected` will use wildcard matching in `actual`.
    /// 2. Universal wildcard: `[*]`. All elements in `expected` will use wildcard matching in `actual`.
    ///
    /// In array comparisons, elements are compared in order, up to the last element of the expected array.
    /// When combining wildcard and standard indexes, regular indexes are validated first.
    ///
    /// - Parameters:
    ///   - expected: The expected `AnyCodable` to compare.
    ///   - actual: The actual `AnyCodable` to compare.
    ///   - typeMatchPaths: The key paths in the expected JSON that should use type matching mode, where values require only the same type (and are non-nil if the expected value is not nil).
    ///   - file: The file from which the method is called, used for localized assertion failures.
    ///   - line: The line from which the method is called, used for localized assertion failures.
<<<<<<< HEAD
    func assertExactMatch(expected: AnyCodableComparable, actual: AnyCodableComparable?, typeMatchPaths: [String], file: StaticString, line: UInt)

    func assertExactMatch(expected: AnyCodableComparable, actual: AnyCodableComparable?, pathOptions: [MultiPathConfig], file: StaticString, line: UInt)
    func assertExactMatch(expected: AnyCodableComparable, actual: AnyCodableComparable?, pathOptions: MultiPathConfig..., file: StaticString, line: UInt)
}

public extension AnyCodableAsserts where Self: XCTestCase {
=======
    func assertExactMatch(expected: AnyCodable, actual: AnyCodable?, typeMatchPaths: [String], file: StaticString, line: UInt)

    func assertExactMatch(expected: AnyCodable, actual: AnyCodable?, pathOptions: [MultiPathConfig], file: StaticString, line: UInt)
    func assertExactMatch(expected: AnyCodable, actual: AnyCodable?, pathOptions: MultiPathConfig..., file: StaticString, line: UInt)
}

public extension AnyCodableAsserts where Self: XCTestCase {
    func getAnyCodable(_ jsonString: String) -> AnyCodable? {
        return try? JSONDecoder().decode(AnyCodable.self, from: jsonString.data(using: .utf8)!)
    }

    func getAnyCodable(_ event: Event) -> AnyCodable? {
        return AnyCodable(AnyCodable.from(dictionary: event.data))
    }

    func getAnyCodable(_ networkRequest: NetworkRequest) -> AnyCodable? {
        guard let payloadAsDictionary = try? JSONSerialization.jsonObject(with: networkRequest.connectPayload, options: []) as? [String: Any] else {
            return nil
        }
        return AnyCodable(AnyCodable.from(dictionary: payloadAsDictionary))
    }

>>>>>>> fd729dd9
    // Exact equality is just a special case of exact match
    func assertEqual(expected: AnyCodableComparable?, actual: AnyCodableComparable?, file: StaticString = #file, line: UInt = #line) {
        if expected == nil && actual == nil {
            return
        }
        guard let expected = expected, let actual = actual else {
            XCTFail(#"""
                \#(expected == nil ? "Expected is nil" : "Actual is nil") and \#(expected == nil ? "Actual" : "Expected") is non-nil.

                Expected: \#(String(describing: expected))

                Actual: \#(String(describing: actual))
            """#, file: file, line: line)
            return
        }
        assertExactMatch(expected: expected, actual: actual, pathOptions: CollectionEqualCount(paths: nil, isActive: true, scope: .subtree), file: file, line: line)
    }

    // MARK: Type match
    func assertTypeMatch(expected: AnyCodableComparable, actual: AnyCodableComparable?, exactMatchPaths: [String] = [], file: StaticString = #file, line: UInt = #line) {
        assertTypeMatch(expected: expected, actual: actual, pathOptions: ValueExactMatch(paths: exactMatchPaths, scope: .subtree), file: file, line: line)
    }

<<<<<<< HEAD
    func assertTypeMatch(expected: AnyCodableComparable, actual: AnyCodableComparable?, pathOptions: [MultiPathConfig], file: StaticString = #file, line: UInt = #line) {
=======
    func assertTypeMatch(expected: AnyCodable, actual: AnyCodable?, pathOptions: [MultiPathConfig], file: StaticString = #file, line: UInt = #line) {
>>>>>>> fd729dd9
        let treeDefaults: [MultiPathConfig] = [
            CollectionEqualCount(paths: nil, isActive: false),
            KeyMustBeAbsent(paths: nil, isActive: false),
            ValueTypeMatch(paths: nil),
            WildcardMatch(paths: nil, isActive: false)
        ]

        validate(expected: expected, actual: actual, pathOptions: pathOptions, treeDefaults: treeDefaults, file: file, line: line)
    }

<<<<<<< HEAD
    func assertTypeMatch(expected: AnyCodableComparable, actual: AnyCodableComparable?, pathOptions: MultiPathConfig..., file: StaticString = #file, line: UInt = #line) {
=======
    func assertTypeMatch(expected: AnyCodable, actual: AnyCodable?, pathOptions: MultiPathConfig..., file: StaticString = #file, line: UInt = #line) {
>>>>>>> fd729dd9
        assertTypeMatch(expected: expected, actual: actual, pathOptions: pathOptions, file: file, line: line)
    }

    // MARK: Exact match
    func assertExactMatch(expected: AnyCodableComparable, actual: AnyCodableComparable?, typeMatchPaths: [String] = [], file: StaticString = #file, line: UInt = #line) {
        assertExactMatch(expected: expected, actual: actual, pathOptions: ValueTypeMatch(paths: typeMatchPaths, scope: .subtree), file: file, line: line)
    }

<<<<<<< HEAD
    func assertExactMatch(expected: AnyCodableComparable, actual: AnyCodableComparable?, pathOptions: [MultiPathConfig], file: StaticString = #file, line: UInt = #line) {
=======
    func assertExactMatch(expected: AnyCodable, actual: AnyCodable?, pathOptions: [MultiPathConfig], file: StaticString = #file, line: UInt = #line) {
>>>>>>> fd729dd9
        let treeDefaults: [MultiPathConfig] = [
            CollectionEqualCount(paths: nil, isActive: false),
            KeyMustBeAbsent(paths: nil, isActive: false),
            ValueExactMatch(paths: nil),
            WildcardMatch(paths: nil, isActive: false)
        ]

        validate(expected: expected, actual: actual, pathOptions: pathOptions, treeDefaults: treeDefaults, file: file, line: line)
    }

    func assertExactMatch(expected: AnyCodableComparable, actual: AnyCodableComparable?, pathOptions: MultiPathConfig..., file: StaticString = #file, line: UInt = #line) {
        assertExactMatch(expected: expected, actual: actual, pathOptions: pathOptions, file: file, line: line)
    }

    private func validate(
<<<<<<< HEAD
        expected: AnyCodableComparable,
        actual: AnyCodableComparable?,
        pathOptions: [MultiPathConfig],
        treeDefaults: [MultiPathConfig],
        file: StaticString = #file,
        line: UInt = #line) 
    {
        guard let expected = expected.toAnyCodable() else {
            XCTFail("Expected is nil. If nil is expected, use XCTAssertNil instead.", file: file, line: line)
            return
        }
        let actual = actual?.toAnyCodable()

=======
        expected: AnyCodable,
        actual: AnyCodable?,
        pathOptions: [MultiPathConfig],
        treeDefaults: [MultiPathConfig],
        file: StaticString = #file,
        line: UInt = #line) {
>>>>>>> fd729dd9
        let nodeTree = generateNodeTree(pathOptions: pathOptions, treeDefaults: treeDefaults, file: file, line: line)
        _ = validateActual(actual: actual, nodeTree: nodeTree, file: file, line: line)
        validateJSON(expected: expected, actual: actual, nodeTree: nodeTree, file: file, line: line)
    }

    // MARK: - AnyCodable validation helpers
    /// Performs a cutomizable validation between the given `expected` and `actual` values, using the configured options.
    /// In case of a validation failure **and** if `shouldAssert` is `true`, a test failure occurs.
    ///
    /// - Parameters:
    ///   - expected: The expected value to compare.
    ///   - actual: The actual value to compare.
    ///   - keyPath: A list of keys or array indexes representing the path to the current value being compared. Defaults to an empty list.
    ///   - nodeTree: A tree of configuration objects used to control various validation settings.
    ///   - shouldAssert: Indicates if an assertion error should be thrown if `expected` and `actual` are not equal. Defaults to `true`.
    ///   - file: The file from which the method is called, used for localized assertion failures.
    ///   - line: The line from which the method is called, used for localized assertion failures.
    ///
    /// - Returns: `true` if `expected` and `actual` are equal based on the settings in `nodeTree`, otherwise returns `false`.
    @discardableResult
    private func validateJSON(
        expected: AnyCodable?,
        actual: AnyCodable?,
        keyPath: [Any] = [],
        nodeTree: NodeConfig,
        shouldAssert: Bool = true,
        file: StaticString = #file,
        line: UInt = #line) -> Bool {
        if expected?.value == nil {
            return true
        }
        guard let expected = expected, let actual = actual else {
            if shouldAssert {
                XCTFail(#"""
                    Expected JSON is non-nil but Actual JSON is nil.

                    Expected: \#(String(describing: expected))

                    Actual: \#(String(describing: actual))

                    Key path: \#(keyPathAsString(keyPath))
                """#, file: file, line: line)
            }
            return false
        }

        switch (expected, actual) {
        case let (expected, actual) where (expected.value is String && actual.value is String):
            fallthrough
        case let (expected, actual) where (expected.value is Bool && actual.value is Bool):
            fallthrough
        case let (expected, actual) where (expected.value is Int && actual.value is Int):
            fallthrough
        case let (expected, actual) where (expected.value is Double && actual.value is Double):
            if nodeTree.primitiveExactMatch.isActive {
                if shouldAssert {
                    XCTAssertEqual(expected, actual, "Key path: \(keyPathAsString(keyPath))", file: file, line: line)
                }
                return expected == actual
            } else {
                // Value type matching already passed by virtue of passing the where condition in the switch case
                return true
            }
        case let (expected, actual) where (expected.value is [String: AnyCodable] && actual.value is [String: AnyCodable]):
            return validateJSON(
                expected: expected.value as? [String: AnyCodable],
                actual: actual.value as? [String: AnyCodable],
                keyPath: keyPath,
                nodeTree: nodeTree,
                shouldAssert: shouldAssert,
                file: file,
                line: line)
        case let (expected, actual) where (expected.value is [AnyCodable] && actual.value is [AnyCodable]):
            return validateJSON(
                expected: expected.value as? [AnyCodable],
                actual: actual.value as? [AnyCodable],
                keyPath: keyPath,
                nodeTree: nodeTree,
                shouldAssert: shouldAssert,
                file: file,
                line: line)
        case let (expected, actual) where (expected.value is [Any?] && actual.value is [Any?]):
            return validateJSON(
                expected: AnyCodable.from(array: expected.value as? [Any?]),
                actual: AnyCodable.from(array: actual.value as? [Any?]),
                keyPath: keyPath,
                nodeTree: nodeTree,
                shouldAssert: shouldAssert,
                file: file,
                line: line)
        case let (expected, actual) where (expected.value is [String: Any?] && actual.value is [String: Any?]):
            return validateJSON(
                expected: AnyCodable.from(dictionary: expected.value as? [String: Any?]),
                actual: AnyCodable.from(dictionary: actual.value as? [String: Any?]),
                keyPath: keyPath,
                nodeTree: nodeTree,
                shouldAssert: shouldAssert,
                file: file,
                line: line)
        default:
            if shouldAssert {
                XCTFail(#"""
                    Expected and Actual types do not match.

                    Expected: \#(expected)

                    Actual: \#(actual)

                    Key path: \#(keyPathAsString(keyPath))
                """#, file: file, line: line)
            }
            return false
        }
    }

    /// Performs a cutomizable validation between the given `expected` and `actual` `AnyCodable`arrays, using the configured options.
    /// In case of a validation failure **and** if `shouldAssert` is `true`, a test failure occurs.
    ///
    /// - Parameters:
    ///   - expected: The expected array of `AnyCodable` to compare.
    ///   - actual: The actual array of `AnyCodable` to compare.
    ///   - keyPath: A list of keys or array indexes representing the path to the current value being compared.
    ///   - nodeTree: A tree of configuration objects used to control various validation settings.
    ///   - shouldAssert: Indicates if an assertion error should be thrown if `expected` and `actual` are not equal.
    ///   - file: The file from which the method is called, used for localized assertion failures.
    ///   - line: The line from which the method is called, used for localized assertion failures.
    ///
    /// - Returns: `true` if `expected` and `actual` are equal based on the settings in `nodeTree`, otherwise returns `false`.
    private func validateJSON(
        expected: [AnyCodable]?,
        actual: [AnyCodable]?,
        keyPath: [Any],
        nodeTree: NodeConfig,
        shouldAssert: Bool = true,
        file: StaticString = #file,
        line: UInt = #line) -> Bool {
        if expected == nil {
            return true
        }
        guard let expected = expected, let actual = actual else {
            if shouldAssert {
                XCTFail(#"""
                    Expected JSON is non-nil but Actual JSON is nil.

                    Expected: \#(String(describing: expected))

                    Actual: \#(String(describing: actual))

                    Key path: \#(keyPathAsString(keyPath))
                """#, file: file, line: line)
            }
            return false
        }
        if nodeTree.collectionEqualCount.isActive ? (expected.count != actual.count) : (expected.count > actual.count) {
            if shouldAssert {
                XCTFail(#"""
                    Expected JSON \#(nodeTree.collectionEqualCount.isActive ? "count does not match" : "has more elements than") Actual JSON.

                    Expected count: \#(expected.count)
                    Actual count: \#(actual.count)

                    Expected: \#(expected)

                    Actual: \#(actual)

                    Key path: \#(keyPathAsString(keyPath))
                """#, file: file, line: line)
            }
            return false
        }

        // Create a dictionary where:
        // key: the index in String format
        // value: the resolved option for if wildcard matching should be used for the index
        //   - see resolveOption for precedence
        var expectedIndexes = (0..<expected.count).reduce(into: [String: NodeConfig.Config]()) { result, index in
            let indexString = String(index)
            result[indexString] = NodeConfig.resolveOption(.wildcardMatch, for: nodeTree.getChild(named: indexString), parent: nodeTree)
        }
        let wildcardIndexes = expectedIndexes.filter({ $0.value.isActive })
        wildcardIndexes.forEach { key, _ in
            expectedIndexes.removeValue(forKey: key)
        }

        var availableWildcardActualIndexes = Set((0..<actual.count).map({ String($0) })).subtracting(expectedIndexes.keys)

        var validationResult = true
        // Validate non-wildcard expected side indexes first, as these don't have
        // position flexibility
        for (index, config) in expectedIndexes {
            let intIndex = Int(index)!
            validationResult = validateJSON(
                expected: expected[intIndex],
                actual: actual[intIndex],
                keyPath: keyPath + [intIndex],
                nodeTree: nodeTree.getChild(named: index) ?? nodeTree.asFinalNode(),
                shouldAssert: shouldAssert,
                file: file, line: line) && validationResult
        }

        for (index, config) in wildcardIndexes {
            let intIndex = Int(index)!

            guard let actualIndex = availableWildcardActualIndexes.first(where: {
                validateJSON(
                    expected: expected[intIndex],
                    actual: actual[Int($0)!],
                    keyPath: keyPath + [intIndex],
                    nodeTree: nodeTree.getChild(named: index) ?? nodeTree.asFinalNode(),
                    shouldAssert: false)
            }) else {
                if shouldAssert {
                    XCTFail(#"""
                        Wildcard \#(NodeConfig.resolveOption(.primitiveExactMatch, for: nodeTree.getChild(named: index), parent: nodeTree).isActive ? "exact" : "type") match found no matches on Actual side satisfying the Expected requirement.

                        Requirement: \#(nodeTree)

                        Expected: \#(expected[intIndex])

                        Actual (remaining unmatched elements): \#(availableWildcardActualIndexes.map({ actual[Int($0)!] }))

                        Key path: \#(keyPathAsString(keyPath))
                    """#, file: file, line: line)
                }
                validationResult = false
                break
            }
            availableWildcardActualIndexes.remove(actualIndex)
        }
        return validationResult
    }

    /// Performs a cutomizable validation between the given `expected` and `actual` `AnyCodable`dictionaries, using the configured options.
    /// In case of a validation failure **and** if `shouldAssert` is `true`, a test failure occurs.
    ///
    /// - Parameters:
    ///   - expected: The expected dictionary of `AnyCodable` to compare.
    ///   - actual: The actual dictionary of `AnyCodable` to compare.
    ///   - keyPath: A list of keys or array indexes representing the path to the current value being compared.
    ///   - nodeTree: A tree of configuration objects used to control various validation settings.
    ///   - shouldAssert: Indicates if an assertion error should be thrown if `expected` and `actual` are not equal.
    ///   - file: The file from which the method is called, used for localized assertion failures.
    ///   - line: The line from which the method is called, used for localized assertion failures.
    ///
    /// - Returns: `true` if `expected` and `actual` are equal based on the settings in `nodeTree`, otherwise returns `false`.
    private func validateJSON(
        expected: [String: AnyCodable]?,
        actual: [String: AnyCodable]?,
        keyPath: [Any],
        nodeTree: NodeConfig,
        shouldAssert: Bool = true,
        file: StaticString = #file,
        line: UInt = #line) -> Bool {
        if expected == nil {
            return true
        }
        guard let expected = expected, let actual = actual else {
            if shouldAssert {
                XCTFail(#"""
                    Expected JSON is non-nil but Actual JSON is nil.

                    Expected: \#(String(describing: expected))

                    Actual: \#(String(describing: actual))

                    Key path: \#(keyPathAsString(keyPath))
                """#, file: file, line: line)
            }
            return false
        }
        if nodeTree.collectionEqualCount.isActive ? (expected.count != actual.count) : (expected.count > actual.count) {
            if shouldAssert {
                XCTFail(#"""
                    Expected JSON \#(nodeTree.collectionEqualCount.isActive ? "count does not match" : "has more elements than") Actual JSON.

                    Expected count: \#(expected.count)
                    Actual count: \#(actual.count)

                    Expected: \#(expected)

                    Actual: \#(actual)

                    Key path: \#(keyPathAsString(keyPath))
                """#, file: file, line: line)
            }
            return false
        }

        var validationResult = true
        for (key, value) in expected {
            validationResult = validateJSON(
                expected: value,
                actual: actual[key],
                keyPath: keyPath + [key],
                nodeTree: nodeTree.getChild(named: key) ?? nodeTree.asFinalNode(),
                shouldAssert: shouldAssert,
                file: file,
                line: line)
                && validationResult
        }
        return validationResult
    }

    // MARK: - Actual JSON validation

    /// Validates the provided `actual` value against a specified `nodeTree` configuration.
    ///
    /// This method traverses a `NodeConfig` tree to validate the `actual` value according to the specified node configuration.
    /// It handles different types of values including dictionaries and arrays, and applies the relevant validation rules
    /// based on the configuration of each node in the tree.
    ///
    /// Note that this logic is meant to perform negative validation (for example, the absence of keys), and this means when `actual` nodes run out
    /// validation automatically passes. Positive validation should use `expected` + `validateJSON`
    ///
    /// - Parameters:
    ///   - actual: The value to be validated, wrapped in `AnyCodable`.
    ///   - keyPath: An array representing the current traversal path in the node tree. Starts as an empty array.
    ///   - nodeTree: The root of the `NodeConfig` tree against which the validation is performed.
    ///   - file: The file from which the method is called, used for localized assertion failures.
    ///   - line: The line from which the method is called, used for localized assertion failures.
    ///
    /// - Returns: A `Bool` indicating whether the `actual` value is valid based on the `nodeTree` configuration.
    func validateActual(
        actual: AnyCodable?,
        keyPath: [Any] = [],
        nodeTree: NodeConfig,
        file: StaticString,
        line: UInt
    ) -> Bool {
        guard let actual = actual else {
            return true
        }

        switch actual {
        // Handle dictionaries
        case let actual where actual.value is [String: AnyCodable]:
            return validateActual(
                actual: actual.value as? [String: AnyCodable],
                keyPath: keyPath,
                nodeTree: nodeTree,
                file: file,
                line: line)
        case let actual where actual.value is [String: Any?]:
            return validateActual(
                actual: AnyCodable.from(dictionary: actual.value as? [String: Any?]),
                keyPath: keyPath,
                nodeTree: nodeTree,
                file: file,
                line: line)
        // Handle arrays
        case let actual where actual.value is [AnyCodable]:
            return validateActual(
                actual: actual.value as? [AnyCodable],
                keyPath: keyPath,
                nodeTree: nodeTree,
                file: file,
                line: line)
        case let actual where actual.value is [Any?]:
            return validateActual(
                actual: AnyCodable.from(array: actual.value as? [Any?]),
                keyPath: keyPath,
                nodeTree: nodeTree,
                file: file,
                line: line)
        default:
            // MARK: KeyMustBeAbsent check
            // Value type validations currently do not have any options that should be handled by `actual`
            // validation side - default is true
            return true
        }
    }

    /// Validates an array of `AnyCodable` values against the provided node configuration tree.
    ///
    /// This method iterates through each element in the given array of `AnyCodable` and performs validation
    /// based on the provided `NodeConfig`.
    ///
    /// - Parameters:
    ///   - actual: The array of `AnyCodable` values to be validated.
    ///   - keyPath: An array representing the current path in the node tree during the traversal.
    ///   - nodeTree: The current node in the `NodeConfig` tree against which the `actual` values are validated.
    ///   - file: The file from which the method is called, used for localized assertion failures.
    ///   - line: The line from which the method is called, used for localized assertion failures.
    ///
    /// - Returns: A `Bool` indicating whether all elements in the `actual` array are valid according to the node tree configuration.
    private func validateActual(
        actual: [AnyCodable]?,
        keyPath: [Any],
        nodeTree: NodeConfig,
        file: StaticString,
        line: UInt
    ) -> Bool {
        guard let actual = actual else {
            return true
        }

        var validationResult = true

        for (index, element) in actual.enumerated() {
            // MARK: KeyMustBeAbsent check
            // No check required - Validating an array key must not exist can be covered by size validation
            validationResult = validateActual(
                actual: element,
                keyPath: keyPath + [index],
                nodeTree: nodeTree.getChild(named: String(index)) ?? nodeTree.asFinalNode(),
                file: file,
                line: line
            ) && validationResult
        }

        return validationResult
    }

    /// Validates a dictionary of `AnyCodable` values against the provided node configuration tree.
    ///
    /// This method iterates through each key-value pair in the given dictionary and performs validation
    /// based on the provided `NodeConfig`.
    ///
    /// - Parameters:
    ///   - actual: The dictionary of `AnyCodable` values to be validated.
    ///   - keyPath: An array representing the current path in the node tree during the traversal.
    ///   - nodeTree: The current node in the `NodeConfig` tree against which the `actual` values are validated.
    ///   - file: The file from which the method is called, used for localized assertion failures.
    ///   - line: The line from which the method is called, used for localized assertion failures.
    ///
    /// - Returns: A `Bool` indicating whether all key-value pairs in the `actual` dictionary are valid according to the node tree configuration.
    private func validateActual(
        actual: [String: AnyCodable]?,
        keyPath: [Any],
        nodeTree: NodeConfig,
        file: StaticString,
        line: UInt
    ) -> Bool {
        guard let actual = actual else {
            return true
        }

        var validationResult = true

        for (key, value) in actual {
            // MARK: KeyMustBeAbsent check
            // Check for keys that must be absent in the current node
            let resolvedKeyMustBeAbsent = NodeConfig.resolveOption(.keyMustBeAbsent, for: nodeTree.getChild(named: key), parent: nodeTree)
            if resolvedKeyMustBeAbsent.keyNames.contains(key) {
                XCTFail(#"""
                    Actual JSON should not have key with name: \#(key)

                    Actual: \#(actual)

                    Key path: \#(keyPathAsString(keyPath))
                """#, file: file, line: line)
                validationResult = false
            }
            validationResult = validateActual(
                actual: value,
                keyPath: keyPath + [key],
                nodeTree: nodeTree.getChild(named: key) ?? nodeTree.asFinalNode(),
                file: file,
                line: line
            ) && validationResult
        }

        return validationResult
    }

    // MARK: - Test setup and output helpers

    /// Generates a tree structure from an array of path `String`s.
    ///
    /// This function processes each path in `paths`, extracts its individual components using `processPathComponents`, and
    /// constructs a nested dictionary structure. The constructed dictionary is then merged into the main tree. If the resulting tree
    /// is empty after processing all paths, this function returns `nil`.
    ///
    /// - Parameter paths: An array of path `String`s to be processed. Each path represents a nested structure to be transformed
    /// into a tree-like dictionary.
    ///
    /// - Returns: A tree-like dictionary structure representing the nested structure of the provided paths. Returns `nil` if the
    /// resulting tree is empty.
    private func generateNodeTree(pathOptions: [MultiPathConfig], treeDefaults: [MultiPathConfig], file: StaticString = #file, line: UInt = #line) -> NodeConfig {
        // 1. creates the first node using the incoming defaults
        // using the first node it passes the path to the node to create the child nodes and just loops through all the paths passing them

        var subtreeOptions: [NodeConfig.OptionKey: NodeConfig.Config] = [:]
        for treeDefault in treeDefaults {
            let key = treeDefault.optionKey
            subtreeOptions[key] = treeDefault.config
        }

        let rootNode = NodeConfig(name: nil, subtreeOptions: subtreeOptions)

        for pathConfig in pathOptions {
            rootNode.createOrUpdateNode(using: pathConfig)
        }

        return rootNode
    }

    /// Converts a key path represented by an array of JSON object keys and array indexes into a human-readable `String` format.
    ///
    /// The key path is used to trace the recursive traversal of a nested JSON structure.
    /// For instance, the key path for the value "Hello" in the JSON `{ "a": { "b": [ "World", "Hello" ] } }`
    /// would be `["a", "b", 1]`.
    /// This method would convert it to the `String`: `"a.b[1]"`.
    ///
    /// Special considerations:
    /// 1. If a key in the JSON object contains a dot (`.`), it will be escaped with a backslash in the resulting `String`.
    /// 2. Empty keys in the JSON object will be represented as `""` in the resulting `String`.
    ///
    /// - Parameter keyPath: An array of keys or array indexes representing the path to a value in a nested JSON structure.
    ///
    /// - Returns: A human-readable `String` representation of the key path.
    private func keyPathAsString(_ keyPath: [Any]) -> String {
        var result = ""
        for item in keyPath {
            switch item {
            case let item as String:
                if !result.isEmpty {
                    result += "."
                }
                if item.contains(".") {
                    result += item.replacingOccurrences(of: ".", with: "\\.")
                } else if item.isEmpty {
                    result += "\"\""
                } else {
                    result += item
                }
            case let item as Int:
                result += "[" + String(item) + "]"
            default:
                break
            }
        }
        return result
    }
}<|MERGE_RESOLUTION|>--- conflicted
+++ resolved
@@ -30,7 +30,6 @@
     }
 }
 
-<<<<<<< HEAD
 extension Dictionary: AnyCodableComparable where Key == String, Value: Any {
     public func toAnyCodable() -> AnyCodable? {
         // Convert self to [String: Any?] - this is a no-op for [String: Any] and
@@ -39,13 +38,6 @@
         return AnyCodable(AnyCodable.from(dictionary: optionalValueDict))
     }
 }
-=======
-    /// Gets an event's data payload converted into `AnyCodable` format
-    func getAnyCodable(_ event: Event) -> AnyCodable?
-
-    /// Converts a network request's connect payload into `AnyCodable` format.
-    func getAnyCodable(_ networkRequest: NetworkRequest) -> AnyCodable?
->>>>>>> fd729dd9
 
 extension String: AnyCodableComparable  {
     public func toAnyCodable() -> AnyCodable? {
@@ -131,17 +123,10 @@
     ///   - exactMatchPaths: The key paths in the expected JSON that should use exact matching mode, where values require both the same type and literal value.
     ///   - file: The file from which the method is called, used for localized assertion failures.
     ///   - line: The line from which the method is called, used for localized assertion failures.
-<<<<<<< HEAD
     func assertTypeMatch(expected: AnyCodableComparable, actual: AnyCodableComparable?, exactMatchPaths: [String], file: StaticString, line: UInt)
 
     func assertTypeMatch(expected: AnyCodableComparable, actual: AnyCodableComparable?, pathOptions: [MultiPathConfig], file: StaticString, line: UInt)
     func assertTypeMatch(expected: AnyCodableComparable, actual: AnyCodableComparable?, pathOptions: MultiPathConfig..., file: StaticString, line: UInt)
-=======
-    func assertTypeMatch(expected: AnyCodable, actual: AnyCodable?, exactMatchPaths: [String], file: StaticString, line: UInt)
-
-    func assertTypeMatch(expected: AnyCodable, actual: AnyCodable?, pathOptions: [MultiPathConfig], file: StaticString, line: UInt)
-    func assertTypeMatch(expected: AnyCodable, actual: AnyCodable?, pathOptions: MultiPathConfig..., file: StaticString, line: UInt)
->>>>>>> fd729dd9
 
     /// Performs a flexible JSON comparison where only the key-value pairs from the expected JSON are required.
     /// By default, the function uses exact match mode, validating that both values are of the same type
@@ -187,7 +172,6 @@
     ///   - typeMatchPaths: The key paths in the expected JSON that should use type matching mode, where values require only the same type (and are non-nil if the expected value is not nil).
     ///   - file: The file from which the method is called, used for localized assertion failures.
     ///   - line: The line from which the method is called, used for localized assertion failures.
-<<<<<<< HEAD
     func assertExactMatch(expected: AnyCodableComparable, actual: AnyCodableComparable?, typeMatchPaths: [String], file: StaticString, line: UInt)
 
     func assertExactMatch(expected: AnyCodableComparable, actual: AnyCodableComparable?, pathOptions: [MultiPathConfig], file: StaticString, line: UInt)
@@ -195,30 +179,6 @@
 }
 
 public extension AnyCodableAsserts where Self: XCTestCase {
-=======
-    func assertExactMatch(expected: AnyCodable, actual: AnyCodable?, typeMatchPaths: [String], file: StaticString, line: UInt)
-
-    func assertExactMatch(expected: AnyCodable, actual: AnyCodable?, pathOptions: [MultiPathConfig], file: StaticString, line: UInt)
-    func assertExactMatch(expected: AnyCodable, actual: AnyCodable?, pathOptions: MultiPathConfig..., file: StaticString, line: UInt)
-}
-
-public extension AnyCodableAsserts where Self: XCTestCase {
-    func getAnyCodable(_ jsonString: String) -> AnyCodable? {
-        return try? JSONDecoder().decode(AnyCodable.self, from: jsonString.data(using: .utf8)!)
-    }
-
-    func getAnyCodable(_ event: Event) -> AnyCodable? {
-        return AnyCodable(AnyCodable.from(dictionary: event.data))
-    }
-
-    func getAnyCodable(_ networkRequest: NetworkRequest) -> AnyCodable? {
-        guard let payloadAsDictionary = try? JSONSerialization.jsonObject(with: networkRequest.connectPayload, options: []) as? [String: Any] else {
-            return nil
-        }
-        return AnyCodable(AnyCodable.from(dictionary: payloadAsDictionary))
-    }
-
->>>>>>> fd729dd9
     // Exact equality is just a special case of exact match
     func assertEqual(expected: AnyCodableComparable?, actual: AnyCodableComparable?, file: StaticString = #file, line: UInt = #line) {
         if expected == nil && actual == nil {
@@ -242,11 +202,7 @@
         assertTypeMatch(expected: expected, actual: actual, pathOptions: ValueExactMatch(paths: exactMatchPaths, scope: .subtree), file: file, line: line)
     }
 
-<<<<<<< HEAD
     func assertTypeMatch(expected: AnyCodableComparable, actual: AnyCodableComparable?, pathOptions: [MultiPathConfig], file: StaticString = #file, line: UInt = #line) {
-=======
-    func assertTypeMatch(expected: AnyCodable, actual: AnyCodable?, pathOptions: [MultiPathConfig], file: StaticString = #file, line: UInt = #line) {
->>>>>>> fd729dd9
         let treeDefaults: [MultiPathConfig] = [
             CollectionEqualCount(paths: nil, isActive: false),
             KeyMustBeAbsent(paths: nil, isActive: false),
@@ -255,13 +211,15 @@
         ]
 
         validate(expected: expected, actual: actual, pathOptions: pathOptions, treeDefaults: treeDefaults, file: file, line: line)
-    }
-
-<<<<<<< HEAD
+            KeyMustBeAbsent(paths: nil, isActive: false),
+            ValueTypeMatch(paths: nil),
+            WildcardMatch(paths: nil, isActive: false)
+        ]
+
+        validate(expected: expected, actual: actual, pathOptions: pathOptions, treeDefaults: treeDefaults, file: file, line: line)
+    }
+
     func assertTypeMatch(expected: AnyCodableComparable, actual: AnyCodableComparable?, pathOptions: MultiPathConfig..., file: StaticString = #file, line: UInt = #line) {
-=======
-    func assertTypeMatch(expected: AnyCodable, actual: AnyCodable?, pathOptions: MultiPathConfig..., file: StaticString = #file, line: UInt = #line) {
->>>>>>> fd729dd9
         assertTypeMatch(expected: expected, actual: actual, pathOptions: pathOptions, file: file, line: line)
     }
 
@@ -270,11 +228,7 @@
         assertExactMatch(expected: expected, actual: actual, pathOptions: ValueTypeMatch(paths: typeMatchPaths, scope: .subtree), file: file, line: line)
     }
 
-<<<<<<< HEAD
     func assertExactMatch(expected: AnyCodableComparable, actual: AnyCodableComparable?, pathOptions: [MultiPathConfig], file: StaticString = #file, line: UInt = #line) {
-=======
-    func assertExactMatch(expected: AnyCodable, actual: AnyCodable?, pathOptions: [MultiPathConfig], file: StaticString = #file, line: UInt = #line) {
->>>>>>> fd729dd9
         let treeDefaults: [MultiPathConfig] = [
             CollectionEqualCount(paths: nil, isActive: false),
             KeyMustBeAbsent(paths: nil, isActive: false),
@@ -290,7 +244,6 @@
     }
 
     private func validate(
-<<<<<<< HEAD
         expected: AnyCodableComparable,
         actual: AnyCodableComparable?,
         pathOptions: [MultiPathConfig],
@@ -304,14 +257,6 @@
         }
         let actual = actual?.toAnyCodable()
 
-=======
-        expected: AnyCodable,
-        actual: AnyCodable?,
-        pathOptions: [MultiPathConfig],
-        treeDefaults: [MultiPathConfig],
-        file: StaticString = #file,
-        line: UInt = #line) {
->>>>>>> fd729dd9
         let nodeTree = generateNodeTree(pathOptions: pathOptions, treeDefaults: treeDefaults, file: file, line: line)
         _ = validateActual(actual: actual, nodeTree: nodeTree, file: file, line: line)
         validateJSON(expected: expected, actual: actual, nodeTree: nodeTree, file: file, line: line)
@@ -448,6 +393,7 @@
         shouldAssert: Bool = true,
         file: StaticString = #file,
         line: UInt = #line) -> Bool {
+        line: UInt = #line) -> Bool {
         if expected == nil {
             return true
         }
@@ -482,6 +428,7 @@
             }
             return false
         }
+
 
         // Create a dictionary where:
         // key: the index in String format
@@ -496,13 +443,17 @@
             expectedIndexes.removeValue(forKey: key)
         }
 
+
         var availableWildcardActualIndexes = Set((0..<actual.count).map({ String($0) })).subtracting(expectedIndexes.keys)
+
+        var validationResult = true
 
         var validationResult = true
         // Validate non-wildcard expected side indexes first, as these don't have
         // position flexibility
         for (index, config) in expectedIndexes {
             let intIndex = Int(index)!
+            validationResult = validateJSON(
             validationResult = validateJSON(
                 expected: expected[intIndex],
                 actual: actual[intIndex],
@@ -510,7 +461,9 @@
                 nodeTree: nodeTree.getChild(named: index) ?? nodeTree.asFinalNode(),
                 shouldAssert: shouldAssert,
                 file: file, line: line) && validationResult
-        }
+                file: file, line: line) && validationResult
+        }
+
 
         for (index, config) in wildcardIndexes {
             let intIndex = Int(index)!
@@ -535,12 +488,15 @@
 
                         Key path: \#(keyPathAsString(keyPath))
                     """#, file: file, line: line)
+                    """#, file: file, line: line)
                 }
                 validationResult = false
+                validationResult = false
                 break
             }
             availableWildcardActualIndexes.remove(actualIndex)
         }
+        return validationResult
         return validationResult
     }
 
@@ -565,6 +521,7 @@
         shouldAssert: Bool = true,
         file: StaticString = #file,
         line: UInt = #line) -> Bool {
+        line: UInt = #line) -> Bool {
         if expected == nil {
             return true
         }
@@ -601,7 +558,10 @@
         }
 
         var validationResult = true
+
+        var validationResult = true
         for (key, value) in expected {
+            validationResult = validateJSON(
             validationResult = validateJSON(
                 expected: value,
                 actual: actual[key],
@@ -775,6 +735,171 @@
         }
 
         return validationResult
+                && validationResult
+        }
+        return validationResult
+    }
+
+    // MARK: - Actual JSON validation
+
+    /// Validates the provided `actual` value against a specified `nodeTree` configuration.
+    ///
+    /// This method traverses a `NodeConfig` tree to validate the `actual` value according to the specified node configuration.
+    /// It handles different types of values including dictionaries and arrays, and applies the relevant validation rules
+    /// based on the configuration of each node in the tree.
+    ///
+    /// Note that this logic is meant to perform negative validation (for example, the absence of keys), and this means when `actual` nodes run out
+    /// validation automatically passes. Positive validation should use `expected` + `validateJSON`
+    ///
+    /// - Parameters:
+    ///   - actual: The value to be validated, wrapped in `AnyCodable`.
+    ///   - keyPath: An array representing the current traversal path in the node tree. Starts as an empty array.
+    ///   - nodeTree: The root of the `NodeConfig` tree against which the validation is performed.
+    ///   - file: The file from which the method is called, used for localized assertion failures.
+    ///   - line: The line from which the method is called, used for localized assertion failures.
+    ///
+    /// - Returns: A `Bool` indicating whether the `actual` value is valid based on the `nodeTree` configuration.
+    func validateActual(
+        actual: AnyCodable?,
+        keyPath: [Any] = [],
+        nodeTree: NodeConfig,
+        file: StaticString,
+        line: UInt
+    ) -> Bool {
+        guard let actual = actual else {
+            return true
+        }
+
+        switch actual {
+        // Handle dictionaries
+        case let actual where actual.value is [String: AnyCodable]:
+            return validateActual(
+                actual: actual.value as? [String: AnyCodable],
+                keyPath: keyPath,
+                nodeTree: nodeTree,
+                file: file,
+                line: line)
+        case let actual where actual.value is [String: Any?]:
+            return validateActual(
+                actual: AnyCodable.from(dictionary: actual.value as? [String: Any?]),
+                keyPath: keyPath,
+                nodeTree: nodeTree,
+                file: file,
+                line: line)
+        // Handle arrays
+        case let actual where actual.value is [AnyCodable]:
+            return validateActual(
+                actual: actual.value as? [AnyCodable],
+                keyPath: keyPath,
+                nodeTree: nodeTree,
+                file: file,
+                line: line)
+        case let actual where actual.value is [Any?]:
+            return validateActual(
+                actual: AnyCodable.from(array: actual.value as? [Any?]),
+                keyPath: keyPath,
+                nodeTree: nodeTree,
+                file: file,
+                line: line)
+        default:
+            // MARK: KeyMustBeAbsent check
+            // Value type validations currently do not have any options that should be handled by `actual`
+            // validation side - default is true
+            return true
+        }
+    }
+
+    /// Validates an array of `AnyCodable` values against the provided node configuration tree.
+    ///
+    /// This method iterates through each element in the given array of `AnyCodable` and performs validation
+    /// based on the provided `NodeConfig`.
+    ///
+    /// - Parameters:
+    ///   - actual: The array of `AnyCodable` values to be validated.
+    ///   - keyPath: An array representing the current path in the node tree during the traversal.
+    ///   - nodeTree: The current node in the `NodeConfig` tree against which the `actual` values are validated.
+    ///   - file: The file from which the method is called, used for localized assertion failures.
+    ///   - line: The line from which the method is called, used for localized assertion failures.
+    ///
+    /// - Returns: A `Bool` indicating whether all elements in the `actual` array are valid according to the node tree configuration.
+    private func validateActual(
+        actual: [AnyCodable]?,
+        keyPath: [Any],
+        nodeTree: NodeConfig,
+        file: StaticString,
+        line: UInt
+    ) -> Bool {
+        guard let actual = actual else {
+            return true
+        }
+
+        var validationResult = true
+
+        for (index, element) in actual.enumerated() {
+            // MARK: KeyMustBeAbsent check
+            // No check required - Validating an array key must not exist can be covered by size validation
+            validationResult = validateActual(
+                actual: element,
+                keyPath: keyPath + [index],
+                nodeTree: nodeTree.getChild(named: String(index)) ?? nodeTree.asFinalNode(),
+                file: file,
+                line: line
+            ) && validationResult
+        }
+
+        return validationResult
+    }
+
+    /// Validates a dictionary of `AnyCodable` values against the provided node configuration tree.
+    ///
+    /// This method iterates through each key-value pair in the given dictionary and performs validation
+    /// based on the provided `NodeConfig`.
+    ///
+    /// - Parameters:
+    ///   - actual: The dictionary of `AnyCodable` values to be validated.
+    ///   - keyPath: An array representing the current path in the node tree during the traversal.
+    ///   - nodeTree: The current node in the `NodeConfig` tree against which the `actual` values are validated.
+    ///   - file: The file from which the method is called, used for localized assertion failures.
+    ///   - line: The line from which the method is called, used for localized assertion failures.
+    ///
+    /// - Returns: A `Bool` indicating whether all key-value pairs in the `actual` dictionary are valid according to the node tree configuration.
+    private func validateActual(
+        actual: [String: AnyCodable]?,
+        keyPath: [Any],
+        nodeTree: NodeConfig,
+        file: StaticString,
+        line: UInt
+    ) -> Bool {
+        guard let actual = actual else {
+            return true
+        }
+
+        var validationResult = true
+
+        for (key, value) in actual {
+            // MARK: KeyMustBeAbsent check
+            // Check for keys that must be absent in the current node
+            let resolvedKeyMustBeAbsent = NodeConfig.resolveOption(.keyMustBeAbsent, for: nodeTree.getChild(named: key), parent: nodeTree)
+            if resolvedKeyMustBeAbsent.keyNames.contains(key) {
+                XCTFail(#"""
+                    Actual JSON should not have key with name: \#(key)
+
+                    Actual: \#(actual)
+
+                    Key path: \#(keyPathAsString(keyPath))
+                """#, file: file, line: line)
+                validationResult = false
+            }
+            validationResult = validateActual(
+                actual: value,
+                keyPath: keyPath + [key],
+                nodeTree: nodeTree.getChild(named: key) ?? nodeTree.asFinalNode(),
+                file: file,
+                line: line
+            ) && validationResult
+        }
+
+        return validationResult
     }
 
     // MARK: - Test setup and output helpers
@@ -794,17 +919,21 @@
         // 1. creates the first node using the incoming defaults
         // using the first node it passes the path to the node to create the child nodes and just loops through all the paths passing them
 
+
         var subtreeOptions: [NodeConfig.OptionKey: NodeConfig.Config] = [:]
         for treeDefault in treeDefaults {
             let key = treeDefault.optionKey
             subtreeOptions[key] = treeDefault.config
-        }
+            subtreeOptions[key] = treeDefault.config
+        }
+
 
         let rootNode = NodeConfig(name: nil, subtreeOptions: subtreeOptions)
 
         for pathConfig in pathOptions {
             rootNode.createOrUpdateNode(using: pathConfig)
         }
+
 
         return rootNode
     }
