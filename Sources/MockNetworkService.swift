//
// Copyright 2023 Adobe. All rights reserved.
// This file is licensed to you under the Apache License, Version 2.0 (the "License");
// you may not use this file except in compliance with the License. You may obtain a copy
// of the License at http://www.apache.org/licenses/LICENSE-2.0
//
// Unless required by applicable law or agreed to in writing, software distributed under
// the License is distributed on an "AS IS" BASIS, WITHOUT WARRANTIES OR REPRESENTATIONS
// OF ANY KIND, either express or implied. See the License for the specific language
// governing permissions and limitations under the License.
//

@testable import AEPServices
import Foundation
import XCTest

/// `Networking` conforming network service utility used for tests that require mocked network requests and mocked responses
public class MockNetworkService: Networking {
    private let helper: NetworkRequestHelper = NetworkRequestHelper()
    private var responseDelay: UInt32
    /// Flag that indicates if the ``connectAsync(networkRequest:completionHandler:)`` method was called.
    /// Note that this property does not await and returns the status immediately.
    public var connectAsyncCalled: Bool {
        // Depends on `helper.orderedNetworkRequests` always being populated by `connectAsync` via
        // `helper.recordSentNetworkRequest`.
        // If this assumption changes, this flag logic will need to be updated.
        !helper.orderedNetworkRequests.isEmpty
    }

    // Public initializer
    public init(responseDelay: UInt32 = 0) {
        self.responseDelay = responseDelay
    }

    public func connectAsync(networkRequest: NetworkRequest, completionHandler: ((HttpConnection) -> Void)? = nil) {
        helper.recordSentNetworkRequest(networkRequest)

        if self.responseDelay > 0 {
            sleep(self.responseDelay)
        }

        helper.recordSentNetworkRequest(networkRequest)

        if let response = self.getMockResponse(for: networkRequest) {
            completionHandler?(response)
        } else {
            // Default mock response
            completionHandler?(
                HttpConnection(
                    data: "".data(using: .utf8),
                    response: HTTPURLResponse(
                        url: networkRequest.url,
                        statusCode: 200,
                        httpVersion: nil,
                        headerFields: nil
                    ),
                    error: nil
                )
            )
        }

        // Do countdown after notifying completion handler to avoid prematurely ungating awaits
        // before required network logic finishes
        helper.countDownExpected(networkRequest: networkRequest)
    }

    /// Resets all stored network request elements and expectations. Also resets `responseDelay` to 0.
    public func reset() {
        responseDelay = 0
        helper.reset()
    }

    /// Sets the provided delay for all network responses, until reset.
    /// - Parameter delaySec: delay in seconds
    /// - SeeAlso: ``reset()``
    public func enableNetworkResponseDelay(timeInSeconds: UInt32) {
        responseDelay = timeInSeconds
    }

    /// Sets a mock network response for the provided network request.
    ///
    /// - Parameters:
    ///   - networkRequest: The `NetworkRequest`for which the mock response is being set.
    ///   - responseConnection: The `HttpConnection` to set as a response. If `nil` is provided, a default HTTP status code `200` response is used.
    public func setMockResponse(for networkRequest: NetworkRequest, responseConnection: HttpConnection) {
        helper.removeAllResponses(for: networkRequest)
        helper.addResponse(for: networkRequest, responseConnection: responseConnection)
    }

    /// Sets a mock network response for the provided network request.
    ///
    /// - Parameters:
    ///   - url: The URL `String` of the `NetworkRequest` for which the mock response is being set.
    ///   - httpMethod: The HTTP method of the `NetworkRequest` for which the mock response is being set.
    ///   - responseConnection: The `HttpConnection` to set as a response. If `nil` is provided, a default HTTP status code `200` response is used.
    public func setMockResponse(url: String, httpMethod: HttpMethod = .post, responseConnection: HttpConnection) {
        guard let networkRequest = NetworkRequest(urlString: url, httpMethod: httpMethod) else {
            return
        }
        setMockResponse(for: networkRequest, responseConnection: responseConnection)
    }

    /// Sets a mock network response for the provided network request.
    ///
    /// - Parameters:
    ///   - url: The `URL` of the `NetworkRequest` for which the mock response is being set.
    ///   - httpMethod: The HTTP method of the `NetworkRequest` for which the mock response is being set.
    ///   - responseConnection: The `HttpConnection` to set as a response. If `nil` is provided, a default HTTP status code `200` response is used.
    public func setMockResponse(url: URL, httpMethod: HttpMethod = .post, responseConnection: HttpConnection) {
        setMockResponse(for: NetworkRequest(url: url, httpMethod: httpMethod), responseConnection: responseConnection)
    }

    // MARK: - Passthrough for shared helper APIs

    /// Sets the expected number of times a network request should be sent.
    ///
    /// - Parameters:
    ///   - url: The URL `String` of the `NetworkRequest` for which the expectation is set.
    ///   - httpMethod: The HTTP method of the `NetworkRequest` for which the expectation is set.
    ///   - expectedCount: The number of times the request is expected to be sent. The default value is 1.
    ///   - file: The file from which the method is called, used for localized assertion failures.
    ///   - line: The line from which the method is called, used for localized assertion failures.
    public func setExpectationForNetworkRequest(url: String, httpMethod: HttpMethod, expectedCount: Int32 = 1, file: StaticString = #file, line: UInt = #line) {
        guard let networkRequest = NetworkRequest(urlString: url, httpMethod: httpMethod) else {
            return
        }
        helper.setExpectation(for: networkRequest, expectedCount: expectedCount, file: file, line: line)
    }

    /// Asserts that the correct number of network requests were seen for all previously set network request expectations.
    /// - Parameters:
    ///   - file: The file from which the method is called, used for localized assertion failures.
    ///   - line: The line from which the method is called, used for localized assertion failures.
    /// - SeeAlso:
    ///     - ``setExpectationForNetworkRequest(url:httpMethod:expectedCount:file:line:)``
    public func assertAllNetworkRequestExpectations(ignoreUnexpectedRequests: Bool = true, file: StaticString = #file, line: UInt = #line) {
        helper.assertAllNetworkRequestExpectations(ignoreUnexpectedRequests: ignoreUnexpectedRequests, file: file, line: line)
<<<<<<< HEAD
=======
    }

    /// Immediately returns all sent network requests (if any) **without awaiting**.
    ///
    /// Note: To await network responses for a given request, make sure to set an expectation
    /// using ``setExpectationForNetworkRequest(url:httpMethod:expectedCount:file:line:)``
    /// then await the expectation using ``assertAllNetworkRequestExpectations(ignoreUnexpectedRequests:file:line:)``.
    public func getNetworkRequests() -> [NetworkRequest] {
        return helper.orderedNetworkRequests
>>>>>>> f78e759c
    }

    /// Returns the network request(s) sent through the Core NetworkService, or empty if none was found.
    ///
    /// Use this method after calling `setExpectationForNetworkRequest(url:httpMethod:expectedCount:file:line:)` to wait for expected requests.
    ///
    /// - Parameters:
    ///   - url: The URL `String` of the `NetworkRequest` to get.
    ///   - httpMethod: The HTTP method of the `NetworkRequest` to get.
    ///   - expectationTimeout: The duration (in seconds) to wait for **expected network requests** before failing, with a default of
    ///    ``TestConstants/Defaults/WAIT_NETWORK_REQUEST_TIMEOUT``. Otherwise waits for ``TestConstants/Defaults/WAIT_TIMEOUT``
    ///     without failing.
    ///   - file: The file from which the method is called, used for localized assertion failures.
    ///   - line: The line from which the method is called, used for localized assertion failures.
    /// - Returns: An array of `NetworkRequest`s that match the provided `url` and `httpMethod`. Returns an empty array if no matching requests were dispatched.
    ///
    /// - SeeAlso:
    ///     - ``setExpectationForNetworkRequest(url:httpMethod:expectedCount:file:line:)``
    public func getNetworkRequestsWith(url: String, httpMethod: HttpMethod, expectationTimeout: TimeInterval = TestConstants.Defaults.WAIT_NETWORK_REQUEST_TIMEOUT, file: StaticString = #file, line: UInt = #line) -> [NetworkRequest] {
        guard let url = URL(string: url) else {
            return []
        }
        return getNetworkRequestsWith(url: url, httpMethod: httpMethod, expectationTimeout: expectationTimeout, file: file, line: line)
    }

    /// Returns the network request(s) sent through the Core NetworkService, or empty if none was found.
    ///
    /// Use this method after calling `setExpectationForNetworkRequest(url:httpMethod:expectedCount:file:line:)` to wait for expected requests.
    ///
    /// - Parameters:
    ///   - url: The URL `String` of the `NetworkRequest` to get.
    ///   - httpMethod: The HTTP method of the `NetworkRequest` to get.
<<<<<<< HEAD
    ///   - expectationTimeout: The duration (in seconds) to wait for **expected network requests** before failing, with a default of ``WAIT_NETWORK_REQUEST_TIMEOUT``. Otherwise waits for ``WAIT_TIMEOUT`` without failing.
=======
    ///   - expectationTimeout: The duration (in seconds) to wait for **expected network requests** before failing, with a default of
    ///    ``TestConstants/Defaults/WAIT_NETWORK_REQUEST_TIMEOUT``. Otherwise waits for ``TestConstants/Defaults/WAIT_TIMEOUT``
    ///     without failing.
>>>>>>> f78e759c
    ///   - file: The file from which the method is called, used for localized assertion failures.
    ///   - line: The line from which the method is called, used for localized assertion failures.
    /// - Returns: An array of `NetworkRequest`s that match the provided `url` and `httpMethod`. Returns an empty array if no matching requests were dispatched.
    ///
    /// - SeeAlso:
    ///     - ``setExpectationForNetworkRequest(url:httpMethod:expectedCount:file:line:)``
    public func getNetworkRequestsWith(url: URL, httpMethod: HttpMethod, expectationTimeout: TimeInterval = TestConstants.Defaults.WAIT_NETWORK_REQUEST_TIMEOUT, file: StaticString = #file, line: UInt = #line) -> [NetworkRequest] {
        return helper.getNetworkRequestsWith(url: url, httpMethod: httpMethod, expectationTimeout: expectationTimeout, file: file, line: line)
    }

    // MARK: - Private helpers
    // MARK: Network request response helpers
    private func getMockResponse(for networkRequest: NetworkRequest) -> HttpConnection? {
        return helper.getResponses(for: networkRequest)?.first
    }
}<|MERGE_RESOLUTION|>--- conflicted
+++ resolved
@@ -135,8 +135,6 @@
     ///     - ``setExpectationForNetworkRequest(url:httpMethod:expectedCount:file:line:)``
     public func assertAllNetworkRequestExpectations(ignoreUnexpectedRequests: Bool = true, file: StaticString = #file, line: UInt = #line) {
         helper.assertAllNetworkRequestExpectations(ignoreUnexpectedRequests: ignoreUnexpectedRequests, file: file, line: line)
-<<<<<<< HEAD
-=======
     }
 
     /// Immediately returns all sent network requests (if any) **without awaiting**.
@@ -146,7 +144,6 @@
     /// then await the expectation using ``assertAllNetworkRequestExpectations(ignoreUnexpectedRequests:file:line:)``.
     public func getNetworkRequests() -> [NetworkRequest] {
         return helper.orderedNetworkRequests
->>>>>>> f78e759c
     }
 
     /// Returns the network request(s) sent through the Core NetworkService, or empty if none was found.
@@ -179,13 +176,9 @@
     /// - Parameters:
     ///   - url: The URL `String` of the `NetworkRequest` to get.
     ///   - httpMethod: The HTTP method of the `NetworkRequest` to get.
-<<<<<<< HEAD
-    ///   - expectationTimeout: The duration (in seconds) to wait for **expected network requests** before failing, with a default of ``WAIT_NETWORK_REQUEST_TIMEOUT``. Otherwise waits for ``WAIT_TIMEOUT`` without failing.
-=======
     ///   - expectationTimeout: The duration (in seconds) to wait for **expected network requests** before failing, with a default of
     ///    ``TestConstants/Defaults/WAIT_NETWORK_REQUEST_TIMEOUT``. Otherwise waits for ``TestConstants/Defaults/WAIT_TIMEOUT``
     ///     without failing.
->>>>>>> f78e759c
     ///   - file: The file from which the method is called, used for localized assertion failures.
     ///   - line: The line from which the method is called, used for localized assertion failures.
     /// - Returns: An array of `NetworkRequest`s that match the provided `url` and `httpMethod`. Returns an empty array if no matching requests were dispatched.
